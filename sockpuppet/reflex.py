--- conflicted
+++ resolved
@@ -1,11 +1,8 @@
-<<<<<<< HEAD
 from django.template.loader import render_to_string
 from django.template.backends.django import Template
-=======
 from django.urls import resolve
 from urllib.parse import urlparse
 
->>>>>>> fbfd7349
 from django.test import RequestFactory
 
 from .channel import Channel
@@ -31,12 +28,10 @@
         self.selectors = selectors
         self.session = consumer.scope['session']
         self.params = params
-<<<<<<< HEAD
         self.identifier = identifier
         self.is_morph = False
         self.reflex_id = reflex_id
         self.permanent_attribute_name = permanent_attribute_name
-=======
         self.context = {}
 
     def __repr__(self):
@@ -68,7 +63,6 @@
         other than the session_key of the user
         '''
         return self.session.session_key
->>>>>>> fbfd7349
 
     @property
     def request(self):
