from sockpuppet.reflex import Reflex


class ExampleReflex(Reflex):
    def increment(self, step=1):
        self.session['count'] = int(self.element.dataset['count']) + step


class DecrementReflex(Reflex):
    def decrement(self, step=1):
        self.session['otherCount'] = int(self.element.dataset['count']) - step


class ParamReflex(Reflex):
    def change_word(self):
        self.word = 'space'
        self.success = True


class FormReflex(Reflex):
    def submit(self):
        self.text_output = self.request.POST['text-input']


<<<<<<< HEAD
class MorphReflex(Reflex):
    def morph_me(self):
        self.morph('#morph', 'I got morphed!')
=======
class ErrorReflex(Reflex):
    def increment(self, step=1):
        raise Exception('error happened')


class UserReflex(Reflex):
    def get_user(self):
        context = self.get_context_data()
        self.user_reveal = context['object']
>>>>>>> fbfd7349
<|MERGE_RESOLUTION|>--- conflicted
+++ resolved
@@ -22,11 +22,10 @@
         self.text_output = self.request.POST['text-input']
 
 
-<<<<<<< HEAD
 class MorphReflex(Reflex):
     def morph_me(self):
         self.morph('#morph', 'I got morphed!')
-=======
+
 class ErrorReflex(Reflex):
     def increment(self, step=1):
         raise Exception('error happened')
@@ -35,5 +34,4 @@
 class UserReflex(Reflex):
     def get_user(self):
         context = self.get_context_data()
-        self.user_reveal = context['object']
->>>>>>> fbfd7349
+        self.user_reveal = context['object']